--- conflicted
+++ resolved
@@ -481,11 +481,8 @@
             'industrial dehydrator': self.modifyUtupu,
             'flotation cell regulator': self.modifyPerfect,
             'isamill grinding machine': self.modifyPerfect,
-<<<<<<< HEAD
             "volcanus": self.modifyVolcanus,
-=======
             "digester": self.modifyPerfect,
->>>>>>> 62774bb8
         }
 
         # TODO: Check if casing matters here
